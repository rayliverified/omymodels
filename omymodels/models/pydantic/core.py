--- conflicted
+++ resolved
@@ -1,8 +1,5 @@
-<<<<<<< HEAD
 from datetime import datetime
 from keyword import iskeyword
-=======
->>>>>>> 3f7b0677
 from typing import List, Optional
 
 from table_meta.model import Column, TableMeta
@@ -34,22 +31,14 @@
             _type = column_type[1]
         return _type
 
-<<<<<<< HEAD
     def get_not_custom_type(self, type: str) -> str:
-=======
-    def get_not_custom_type(self, column: Column) -> str:
->>>>>>> 3f7b0677
         _type = None
         if "." in type:
             _type = type.split(".")[1]
         else:
-<<<<<<< HEAD
             _type = type.split("[")[0]
+            
         _type = pydantic_types.types_mapping.get(_type, _type)
-=======
-            _type = column.type.lower().split("[")[0]
-        _type = types_mapping.get(_type, _type)
->>>>>>> 3f7b0677
         if _type in self.types_for_import:
             self.imports.add(_type)
         elif "datetime" in _type:
@@ -110,7 +99,6 @@
             if column.default is not None and not defaults_off:
                 field_params = self.get_default_value_string(column)
 
-<<<<<<< HEAD
         column_str = column_str.format(
             arg_name=arg_name,
             type=_type,
@@ -244,30 +232,6 @@
             return f"time({time_obj.hour}, {time_obj.minute}, {time_obj.second})"
         except ValueError:
             return time_str  # Return original string if parsing fails
-=======
-        if column.default is not None and not defaults_off:
-            column_str = self.add_default_values(column_str, column)
-
-        return column_str
-
-    @staticmethod
-    def add_default_values(column_str: str, column: Column) -> str:
-        # Handle datetime default values
-        if column.type.upper() in datetime_types:
-            if datetime_now_check(column.default.lower()):
-                # Handle functions like CURRENT_TIMESTAMP
-                column.default = "datetime.datetime.now()"
-            elif column.default.upper() != "NULL" and "'" not in column.default:
-                column.default = f"'{column.default}'"
-
-        # If the default is 'NULL', don't set a default in Pydantic (it already defaults to None)
-        if column.default.upper() == "NULL":
-            return column_str
-
-        # Append the default value if it's not None (e.g., explicit default values like '0' or CURRENT_TIMESTAMP)
-        column_str += pt.pydantic_default_attr.format(default=column.default)
-        return column_str
->>>>>>> 3f7b0677
 
     def generate_model(
         self,
